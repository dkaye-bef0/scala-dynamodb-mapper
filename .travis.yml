language: java

jdk:
  - oraclejdk8

env:
  global:
    - secure: "GNTyCZEpeXcPKDCw6ThmFp5bUhYmQshUDSHvvQGf2EWMoRFYixe2TTiqGgUEgEL3Kd65xrUi8Z++U1AC6ix1r3Y/u1F4WVZYioA9yrU1axUkgMdexWAHxpMD8NqqlNroPBvwtF7V6WAuEwHi0gtzB+Rk8DprTZsQTidIYhbYG5VL6ol6A5IRXCE95IiEI3gURfT71o6l/yq9VbtWoTicqZHvLMBx5ecnaN/dybYn4h03PoPnsLBPpjWQwRU2Q/N3Y1XNv0/boyLzVYbl+8SN8/xrtJr6vmJUV2xMmsil+SpsGL6BrTQojVMoRDM3kiMCj6g19bnGTT3TXqDWVBLdsQIQ9JeOKtb294F703Q1jnq4OSlHniNI41yjb30TMH6BYcx3v8Np3YjoD5RXdgy79p9SHqlyvWfSqaqTcSi38oj+glpyw3dIjxmDmlf/oRT7mYmJsMqMpGsOoMjkgWXEFyMzFCJWSB2j/TWd5Z31+0tVEz2sE9GPvhhgM4nE7tWVraKljEPDQq8WnztZjQMQ8Dr7sprrKQZA4pSsNh1h+u9vQr57Co4nZvOBQm4f0yluZKz+LL+L8lMLqF2COh/67aLsU+WcHLx/29sIeZpuryeGsPvmK82/7Bpl5utpBR2whjlKwseuIlstXyV1JOmk7AhWqEBOHXoNRf0qKvGKSOc="
    - secure: "DXlAhWg4QNFhRw9tthZ1pUArHqhNIKiqTlYVdm0Pe1jV+fgbqsJYDcUcKb61VglE06f9WDuF8zzVKCxIH3I7rfRwcqmXnpgh78Zza4wqrmMp6QEAVIf5quzIluBM2EAayN7nR+IqoJxT4xz8hxzix026MhLnSGd3N42RRjuGn0ioeKBK2ta9vP9NYhN04Gga+LYJGGtt1ggOGKCE0PUaITD6YwAlH+EllihXSrysUrne3CTyZ0Lr9v2y5Dsy5+XQYoUrolW0qjXQZpOGhVzcR1LF0juG7bfBu5iQhw1t6GldUbEWMSMc+NMWKX5cZ35qjP2XgqonqMuWajEFuO2o2egHVWn5uT/49mb+W4c/dzt3PNTtgOQZvAE5XOZGwMxaoB4hnX611fMaPNRvXBW8TgX5M1i9o0rzQMcN1zwJfToubW1wTDVlC8+2cA4+WkunHDiWS6iV0i30+F1yUxKvpjA6Rt4/jGHKAfm0A1nW18jjNEs4cpsD/Nm28xiPy98GJIUou59h5/1kbj7KQmRdurSblLT2dW/3fjiuGE2uohKkJePjgjL3MeYWEfKbY9t+SpnRFDzhdDhX7SRcxp8dI+2+6EVTOXazXcAM/jf+Wv+Q8LoU4ix8iG1uBgs1xxAgCey/f/i42T6SpDvc1saP1a2m4JXxmQXvWnAvhMyqqek="

before_install:
  - export VERSION_BASE=0.2
  - if [[ "${TRAVIS_BRANCH}" != "master" ]]; then export SNAPSHOT_VER='-SNAPSHOT'; fi
  - if [[ "$(git log --format=%B -n 1)" == *"[promote]"* ]]; then export MVN_CMD='deploy'; else export MVN_CMD='install'; fi
  - openssl aes-256-cbc -K $encrypted_9b6d7f75eb61_key -iv $encrypted_9b6d7f75eb61_iv -in .build/secret.asc.enc -out .build/secret.asc -d
  - gpg --allow-secret-key-import --import .build/secret.asc
<<<<<<< HEAD
  - find . -type f -print0 | xargs -0 sed -i "s/DYNAMIC-SNAPSHOT/0.2.${TRAVIS_BUILD_NUMBER}/g"
=======
  - find . -type f -print0 | xargs -0 sed -i "s/DYNAMIC-SNAPSHOT/${VERSION_BASE}.${TRAVIS_BUILD_NUMBER}${SNAPSHOT_VER}/g"
>>>>>>> 4756dbdd
  - mkdir /tmp/dynamodb
  - curl -o dynamodb.tar.gz -L http://dynamodb-local.s3-website-us-west-2.amazonaws.com/dynamodb_local_latest
  - tar zxf dynamodb.tar.gz --directory /tmp/dynamodb
  - java -Djava.library.path=/tmp/dynamodb/DynamoDBLocal_lib -jar /tmp/dynamodb/DynamoDBLocal.jar -inMemory &

<<<<<<< HEAD
install: "mvn deploy --settings .build/settings.xml -Dmaven.javadoc.skip=true -Pci -B -V"
=======
install: "mvn ${MVN_CMD} --settings .build/settings.xml -Dmaven.javadoc.skip=true -Pci -B -V"
>>>>>>> 4756dbdd

script: true<|MERGE_RESOLUTION|>--- conflicted
+++ resolved
@@ -14,20 +14,12 @@
   - if [[ "$(git log --format=%B -n 1)" == *"[promote]"* ]]; then export MVN_CMD='deploy'; else export MVN_CMD='install'; fi
   - openssl aes-256-cbc -K $encrypted_9b6d7f75eb61_key -iv $encrypted_9b6d7f75eb61_iv -in .build/secret.asc.enc -out .build/secret.asc -d
   - gpg --allow-secret-key-import --import .build/secret.asc
-<<<<<<< HEAD
-  - find . -type f -print0 | xargs -0 sed -i "s/DYNAMIC-SNAPSHOT/0.2.${TRAVIS_BUILD_NUMBER}/g"
-=======
   - find . -type f -print0 | xargs -0 sed -i "s/DYNAMIC-SNAPSHOT/${VERSION_BASE}.${TRAVIS_BUILD_NUMBER}${SNAPSHOT_VER}/g"
->>>>>>> 4756dbdd
   - mkdir /tmp/dynamodb
   - curl -o dynamodb.tar.gz -L http://dynamodb-local.s3-website-us-west-2.amazonaws.com/dynamodb_local_latest
   - tar zxf dynamodb.tar.gz --directory /tmp/dynamodb
   - java -Djava.library.path=/tmp/dynamodb/DynamoDBLocal_lib -jar /tmp/dynamodb/DynamoDBLocal.jar -inMemory &
 
-<<<<<<< HEAD
-install: "mvn deploy --settings .build/settings.xml -Dmaven.javadoc.skip=true -Pci -B -V"
-=======
 install: "mvn ${MVN_CMD} --settings .build/settings.xml -Dmaven.javadoc.skip=true -Pci -B -V"
->>>>>>> 4756dbdd
 
 script: true